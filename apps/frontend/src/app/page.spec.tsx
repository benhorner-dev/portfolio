--- conflicted
+++ resolved
@@ -8,7 +8,13 @@
 });
 
 vi.mock("@/components/organisms/chatWrapper", () => ({
-	ChatWrapper: ({ header, placeholderTexts }: any) => (
+	ChatWrapper: ({
+		header,
+		placeholderTexts,
+	}: {
+		header: React.ReactNode;
+		placeholderTexts: { default: string };
+	}) => (
 		<div data-testid="chat-wrapper">
 			{header}
 			<div data-testid="chat-placeholder">{placeholderTexts.default}</div>
@@ -138,20 +144,11 @@
 	},
 }));
 
-<<<<<<< HEAD
 beforeEach(() => {
 	vi.clearAllMocks();
 });
 
 it("Home page renders basic structure", async () => {
-=======
-it("Home page loads successfully", async () => {
-	const { container } = render(await Home());
-	expect(container).toBeDefined();
-});
-
-it("Home page loads successfully", async () => {
->>>>>>> 263a9e05
 	const { container } = render(await Home());
 
 	expect(container).toBeDefined();
