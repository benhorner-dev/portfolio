import { Button } from "@/components/atoms/button";
import { MessageWrapper } from "@/components/molecules/message/messageWrapper";
import { Thoughts } from "@/components/molecules/thoughts";
import { InterlocutorType } from "@/lib/explore/constants";
import type { AgentServerAction, ChatMessage } from "@/lib/explore/types";
import { useChatInput } from "@/lib/hooks/useChatInput";
import { useChatStore } from "@/lib/stores/chatStore";
import { MarkdownWrapper } from "../markdownWrapper/markdownWrapper";

interface MessageProps {
	message: ChatMessage;
<<<<<<< HEAD
	onQuickReply: (reply: string) => void;
}

export function Message({ message, onQuickReply }: MessageProps) {
=======
	action: AgentServerAction;
}

export function Message({ message, action }: MessageProps) {
	const { sendMessage } = useChatMessages(action);
>>>>>>> 46918096
	const { isTyping } = useChatInput();

	const { getThoughts } = useChatStore();
	const thoughts = getThoughts(message.id);

	const className = `w-full justify-start text-left text-xs transition-all duration-300 whitespace-normal break-words px-4 py-5 !h-auto min-h-[2rem] ${
		isTyping
			? "bg-card/20 text-muted-foreground cursor-not-allowed opacity-50"
			: "bg-ctp-green/20 hover:bg-ctp-green/30 text-ctp-green hover:scale-105 cursor-pointer hover:text-ctp-green hover:ring-2 hover:ring-ctp-green/60 border border-ctp-green/30"
	}`;

	return (
		<>
			{thoughts.length > 0 && (
				<Thoughts thoughts={thoughts} message={message} />
			)}
			{message.content !== null && (
				<MessageWrapper isUser={message.type === InterlocutorType.HUMAN}>
					<MarkdownWrapper text={message.content} />
					{message.quickReplies && message.quickReplies.length > 0 && (
						<div className="mt-3 space-y-2">
							{message.quickReplies.map((reply) => (
								<Button
									key={`${message.timestamp}-reply-${reply}`}
									variant="ghost"
									size="sm"
									onClick={() => onQuickReply(reply)}
									disabled={isTyping}
									className={className}
								>
									{reply}
								</Button>
							))}
						</div>
					)}
				</MessageWrapper>
			)}
		</>
	);
}<|MERGE_RESOLUTION|>--- conflicted
+++ resolved
@@ -9,18 +9,10 @@
 
 interface MessageProps {
 	message: ChatMessage;
-<<<<<<< HEAD
 	onQuickReply: (reply: string) => void;
 }
 
 export function Message({ message, onQuickReply }: MessageProps) {
-=======
-	action: AgentServerAction;
-}
-
-export function Message({ message, action }: MessageProps) {
-	const { sendMessage } = useChatMessages(action);
->>>>>>> 46918096
 	const { isTyping } = useChatInput();
 
 	const { getThoughts } = useChatStore();
